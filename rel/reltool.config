--- conflicted
+++ resolved
@@ -10,12 +10,9 @@
           gproc,
           etorrent,
           riak_err,
-<<<<<<< HEAD
+          rlimit,
           cowboy,
           mimetypes
-=======
-          rlimit
->>>>>>> 8b4e3f05
         ]},
        {rel, "etorrent_dev", "1.2.1",
         [
@@ -32,12 +29,9 @@
           {appmon, load},
           etorrent,
           riak_err,
-<<<<<<< HEAD
+          rlimit,
           cowboy,
           mimetypes
-=======
-          rlimit
->>>>>>> 8b4e3f05
         ]},
        {rel, "start_clean", "",
         [
