--- conflicted
+++ resolved
@@ -22,21 +22,13 @@
 -define(SERVER, ?MODULE).
 -define(DEFAULT_SOCKET_INCREASE, 10).
 
-<<<<<<< HEAD
-=======
-
->>>>>>> 7962dfb0
 %% ====================================================================
 -spec start_link() -> {ok, pid()} | ignore | {error, term()}.
 start_link() ->
     gen_server:start_link({local, ?SERVER}, ?MODULE, [], []).
 
-<<<<<<< HEAD
-%% @doc Return the listen socket we are bound to.
-=======
 % @doc Return the listen socket we are bound to.
 % @end
->>>>>>> 7962dfb0
 -spec get_socket() -> {ok, port()}.
 get_socket() ->
     gen_server:call(?SERVER, get_socket).
@@ -53,10 +45,7 @@
     end.
 
 %% ====================================================================
-<<<<<<< HEAD
-=======
 
->>>>>>> 7962dfb0
 init([]) ->
     process_flag(trap_exit, true),
     {ok, Port} = application:get_env(etorrent, port),
@@ -75,17 +64,10 @@
 handle_info(_Info, State) ->
     {noreply, State}.
 
-<<<<<<< HEAD
 %% Make sure we close the socket again.
-=======
->>>>>>> 7962dfb0
 terminate(_Reason, State) ->
     gen_tcp:close(State#state.listen_socket),
     ok.
 
 code_change(_OldVsn, State, _Extra) ->
-<<<<<<< HEAD
-    {ok, State}.
-=======
-    {ok, State}.
->>>>>>> 7962dfb0
+    {ok, State}.