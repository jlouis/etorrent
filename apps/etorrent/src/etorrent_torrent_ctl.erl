--- conflicted
+++ resolved
@@ -179,23 +179,15 @@
 
 %% @private
 started(check_torrent, State) ->
-<<<<<<< HEAD
     #state{id=TorrentID, valid=ValidPieces, hashes=Hashes} = State,
     NumPieces = etorrent_pieceset:capacity(ValidPieces),
     Indexes =  etorrent_pieceset:to_list(etorrent_pieceset:full(NumPieces)),
     case [I || I <- Indexes, not is_valid_piece(TorrentID, I, Hashes)] of
         [] -> ignore;
         Invalid when is_list(Invalid) ->
-            ?INFO([errornous_pieces, {Invalid}]),
+            lager:info("Errornous piece: ~b", [Invalid]),
             ignore
     end,
-=======
-    #state{id=TorrentID, valid=Pieces, hashes=Hashes} = State,
-    Indexes =  etorrent_pieceset:to_list(Pieces),
-    Invalid =  [I || I <- Indexes, is_valid_piece(TorrentID, I, Hashes)],
-    Invalid == [] orelse
-        lager:info("Errornous piece: ~b", [Invalid]),
->>>>>>> 1e8ae0df
     {next_state, started, State};
 
 started(completed, #state{id=Id} = S) ->
